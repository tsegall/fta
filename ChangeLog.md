--- conflicted
+++ resolved
@@ -3,10 +3,7 @@
 
 ### 10.0.0
  - *** Plugin definition has changed with 10.0 (getConfidence() now receives the full context, not just the StreamName)
-<<<<<<< HEAD
  - *** BUG: Changed PERSON.RACE to PERSON.RACE_EN (not backward compatible)
-=======
->>>>>>> efdc3b81
  - ENH: Add new Semantic Type - LANGUAGE.ISO-639-1 - three letter country code
  - ENH: Add new Semantic Type - NAME.SUFFIX - Name Suffix (e.g. I, II, JR., ...)
  - ENH: Add new Semantic Type - COLOR.TEXT_EN - Color Name
@@ -19,7 +16,6 @@
  - ENH: Improve Street Address detection
  - ENH: Improve Company Name detection
  - ENH: Improve Person Age detection
-<<<<<<< HEAD
  - ENH: Improve Person Race detection
  - ENH: Improve Person Gender detection
  - ENG: Improve NAME.SUFFIX detection
@@ -31,9 +27,7 @@
 
 ### 9.0.20
  - ENH: Add support for Totals (i.e. the ability to set BlankCount, NullCount, Min/Max Value, Min/Max Length, Mean/SD for the entire set)
-=======
-
->>>>>>> efdc3b81
+
 ### 9.0.19
  - BUG: fta-core should have been declared as an API (not implementation) dependency of fta
 
